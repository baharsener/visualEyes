import os
from visualeyes import define_aoi
import eyelinkio
import pytest
import numpy as np

<<<<<<< HEAD
def test_run_correctly():
    """
    Smoke test of whether the function runs without errors for all edf files in the data folder
=======
def test_smoke(): 
    """
    Test if the function runs without errors for all edf files in the data folder
>>>>>>> f6425823
    """

    data_path = os.path.join('..', '..', 'data')
    
    # for all edf files in the data folder
    for file in os.listdir(data_path):
        if file.endswith('.edf'):
            
            # read the edf file
            edf_path = os.path.join(data_path, file)
            edf = eyelinkio.read_edf(edf_path)
            
            # specify the screen coordinates and the AOI definitions
            screen_coords = edf['info']['screen_coords']
            aoi_definitions = [{'shape':'rectangle', 'coordinates': ('462', '590', '563', '691')}]
            
            # define the AOI
            _ = define_aoi(screen_coords, aoi_definitions)
    
    return None
           
def test_define_aoi_rectangle():
    """
<<<<<<< HEAD
    One shot test of whether the function correctly defines a rectangular AOI
=======
    Test if the function correctly defines a rectangular AOI
>>>>>>> f6425823
    """
    screen_dimensions = (10, 10)
    aoi_definitions = [{'shape': 'rectangle', 'coordinates': (2, 5, 2, 5)}]
    
    mask = define_aoi(screen_dimensions, aoi_definitions)
    
    # Check dimensions
    assert mask.shape == screen_dimensions, "Mask dimensions mismatch."
    
    # Check values in AOI
    assert np.all(mask[2:5, 2:5] == 1), "Rectangle AOI is incorrect."
    assert np.all(mask[:2, :] == 0) and np.all(mask[:, :2] == 0), "Outside AOI values are incorrect."

def test_define_aoi_circle():
    """
<<<<<<< HEAD
    One shot test of whether the function correctly defines a circular AOI
=======
    Test if the function correctly defines a circular AOI
>>>>>>> f6425823
    """
    screen_dimensions = (10, 10)
    aoi_definitions = [{'shape': 'circle', 'coordinates': (5, 5, 2)}]
    
    mask = define_aoi(screen_dimensions, aoi_definitions)
    
    # Check dimensions
    assert mask.shape == screen_dimensions, "Mask dimensions mismatch."
    
    # Check that circle center is included
    assert mask[5, 5] == 1, "Circle center is not included."
    
    # Check that outside circle is excluded
    assert mask[0, 0] == 0, "Outside AOI values are incorrect."

def test_define_aoi_invalid_input():
    """
<<<<<<< HEAD
    One shot test of whether the function raises errors for invalid input
=======
    Test if the function raises errors for invalid input
>>>>>>> f6425823
    """
    # Test with invalid screen dimensions
    with pytest.raises(ValueError, match="Screen dimensions must have two elements."):
        define_aoi((10,), [{'shape': 'rectangle', 'coordinates': (2, 5, 2, 5)}])
    
    # Test with unsupported AOI shape
    with pytest.raises(ValueError, match="Unsupported AOI shape: triangle"):
        define_aoi((10, 10), [{'shape': 'triangle', 'coordinates': (2, 5, 2, 5)}])
    
    # Test with invalid rectangle coordinates
    with pytest.raises(ValueError, match="Rectangle coordinates must be a tuple, list, or numpy array with four elements."):
        define_aoi((10, 10), [{'shape': 'rectangle', 'coordinates': (2, 5)}])<|MERGE_RESOLUTION|>--- conflicted
+++ resolved
@@ -4,15 +4,9 @@
 import pytest
 import numpy as np
 
-<<<<<<< HEAD
 def test_run_correctly():
     """
     Smoke test of whether the function runs without errors for all edf files in the data folder
-=======
-def test_smoke(): 
-    """
-    Test if the function runs without errors for all edf files in the data folder
->>>>>>> f6425823
     """
 
     data_path = os.path.join('..', '..', 'data')
@@ -36,11 +30,7 @@
            
 def test_define_aoi_rectangle():
     """
-<<<<<<< HEAD
     One shot test of whether the function correctly defines a rectangular AOI
-=======
-    Test if the function correctly defines a rectangular AOI
->>>>>>> f6425823
     """
     screen_dimensions = (10, 10)
     aoi_definitions = [{'shape': 'rectangle', 'coordinates': (2, 5, 2, 5)}]
@@ -56,11 +46,8 @@
 
 def test_define_aoi_circle():
     """
-<<<<<<< HEAD
     One shot test of whether the function correctly defines a circular AOI
-=======
-    Test if the function correctly defines a circular AOI
->>>>>>> f6425823
+
     """
     screen_dimensions = (10, 10)
     aoi_definitions = [{'shape': 'circle', 'coordinates': (5, 5, 2)}]
@@ -78,11 +65,7 @@
 
 def test_define_aoi_invalid_input():
     """
-<<<<<<< HEAD
     One shot test of whether the function raises errors for invalid input
-=======
-    Test if the function raises errors for invalid input
->>>>>>> f6425823
     """
     # Test with invalid screen dimensions
     with pytest.raises(ValueError, match="Screen dimensions must have two elements."):
